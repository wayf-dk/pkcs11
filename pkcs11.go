package pkcs11

// Assumption uint is 32 bits on 32 bits platforms and 64 bits on 64 bit platforms

/*
#cgo LDFLAGS: -lltdl
#define CK_PTR *
#ifndef NULL_PTR
#define NULL_PTR 0
#endif
#define CK_DEFINE_FUNCTION(returnType, name) returnType name
#define CK_DECLARE_FUNCTION(returnType, name) returnType name
#define CK_DECLARE_FUNCTION_POINTER(returnType, name) returnType (* name)
#define CK_CALLBACK_FUNCTION(returnType, name) returnType (* name)

#include <stdlib.h>
#include <stdio.h>
#include <ltdl.h>
#include "pkcs11.h"

struct ctx {
        lt_dlhandle handle;
        CK_FUNCTION_LIST_PTR sym;
};

// New initializes a ctx and fills the symbol table.
struct ctx * New(const char *module) {
        if (lt_dlinit() != 0) {
                return NULL;
        }
        CK_C_GetFunctionList list;
        struct ctx *c=  calloc(1, sizeof(struct ctx));
        c->handle = lt_dlopen(module);
        if (c->handle == NULL) {
                free(c);
                return NULL;
        }
        list = (CK_C_GetFunctionList) lt_dlsym(c->handle, "C_GetFunctionList");
        if (list == NULL) {
                free(c);
                return NULL;
        }
        list(&c->sym);
        return c;
}

// Destroy cleans up a ctx.
void Destroy(struct ctx *c) {
        if (!c) {
                return;
        }
        if (c->handle == NULL) {
                return;
        }
        if (lt_dlclose(c->handle) < 0) {
                return;
        }
        lt_dlexit();
        free(c);
}

CK_RV Initialize(struct ctx* c, CK_VOID_PTR initArgs) {
	return c->sym->C_Initialize(initArgs);
}

CK_RV Finalize(struct ctx* c) {
	return c->sym->C_Finalize(NULL_PTR);
}

CK_RV GetSlotList(struct ctx* c, CK_BBOOL tokenPresent, CK_ULONG_PTR *slotList, CK_ULONG_PTR ulCount) {
	CK_RV e = c->sym->C_GetSlotList(tokenPresent, NULL_PTR, ulCount);
	if (e != CKR_OK) {
		return e;
	}
	*slotList = calloc(1, sizeof(CK_SLOT_ID) * *ulCount);
	e = c->sym->C_GetSlotList(tokenPresent, *slotList, ulCount);
	return e;
}

CK_RV OpenSession(struct ctx* c, CK_ULONG slotID, CK_ULONG flags, CK_SESSION_HANDLE_PTR session) {
	CK_RV e = c->sym->C_OpenSession((CK_SLOT_ID)slotID, (CK_FLAGS)flags, NULL_PTR, NULL_PTR, session);
	return e;
}

CK_RV GenerateKeyPairt 

*/
import "C"

import "unsafe"

// Ctx contains the current pkcs11 context.
type Ctx struct {
	ctx         *C.struct_ctx
	initialized bool
	// mutex?
}

// New creates a new context.
func New(module string) *Ctx {
	c := new(Ctx)
	mod := C.CString(module)
	defer C.free(unsafe.Pointer(mod))
	c.ctx = C.New(mod)
	if c.ctx == nil {
		return nil
	}
	return c
}

// Destroy unload the module and frees any remaining memory.
func (c *Ctx) Destroy() {
	if c == nil {
		return
	}
	C.Destroy(c.ctx)
}

func (c *Ctx) Initialize() error {
	args := &C.CK_C_INITIALIZE_ARGS{nil, nil, nil, nil, C.CKF_OS_LOCKING_OK, nil}
	e := C.Initialize(c.ctx, C.CK_VOID_PTR(args))
	if e == C.CKR_OK {
		c.initialized = true // TODO(miek): keep?
	}
	return toError(e)
}

func (c *Ctx) Finalize() error {
	e := C.Finalize(c.ctx)
	return toError(e)
}

func (c *Ctx) GetSlotList(tokenPresent bool) (List, error) {
	var (
		slotList C.CK_ULONG_PTR
		ulCount  C.CK_ULONG
	)
	e := C.GetSlotList(c.ctx, cBBool(tokenPresent), &slotList, &ulCount)
	if toError(e) == nil {
		l := toList(slotList, ulCount)
		return l, nil
	}
	return nil, toError(e)
}

func (c *Ctx) OpenSession(slotID uint, flags uint) (SessionHandle, error) {
	var s C.CK_SESSION_HANDLE
	e := C.OpenSession(c.ctx, C.CK_ULONG(slotID), C.CK_ULONG(flags), C.CK_SESSION_HANDLE_PTR(&s))
	return SessionHandle(s), toError(e)
}

func (c *Ctx) GenerateKeyPair(sh SessionHandle, m Mechanism, public, private []Attribute) (ObjectHandle, ObjectHandle, error) {
<<<<<<< HEAD
=======
	return 0, 0, nil
>>>>>>> e36bf218
}<|MERGE_RESOLUTION|>--- conflicted
+++ resolved
@@ -150,8 +150,5 @@
 }
 
 func (c *Ctx) GenerateKeyPair(sh SessionHandle, m Mechanism, public, private []Attribute) (ObjectHandle, ObjectHandle, error) {
-<<<<<<< HEAD
-=======
 	return 0, 0, nil
->>>>>>> e36bf218
 }